(*
 * Copyright (c) 2012-2019 Anil Madhavapeddy <anil@recoil.org>
 * Copyright (c) 2019 Romain Calascibetta <romain.calascibetta@gmail.com>
 *
 * Permission to use, copy, modify, and distribute this software for any
 * purpose with or without fee is hereby granted, provided that the above
 * copyright notice and this permission notice appear in all copies.
 *
 * THE SOFTWARE IS PROVIDED "AS IS" AND THE AUTHOR DISCLAIMS ALL WARRANTIES
 * WITH REGARD TO THIS SOFTWARE INCLUDING ALL IMPLIED WARRANTIES OF
 * MERCHANTABILITY AND FITNESS. IN NO EVENT SHALL THE AUTHOR BE LIABLE FOR
 * ANY SPECIAL, DIRECT, INDIRECT, OR CONSEQUENTIAL DAMAGES OR ANY DAMAGES
 * WHATSOEVER RESULTING FROM LOSS OF USE, DATA OR PROFITS, WHETHER IN AN
 * ACTION OF CONTRACT, NEGLIGENCE OR OTHER TORTIOUS ACTION, ARISING OUT OF
 * OR IN CONNECTION WITH THE USE OR PERFORMANCE OF THIS SOFTWARE.
 *)

include (Cstruct : module type of Cstruct with type t := Cstruct.t)

type 'a rd = < rd: unit; .. > as 'a
type 'a wr = < wr: unit; .. > as 'a

type 'a t = Cstruct.t

type rdwr =  < rd: unit; wr: unit; >
type ro = < rd: unit; >
type wo = < wr: unit; >

external ro : 'a rd t -> ro t = "%identity"
external wo : 'a wr t -> wo t = "%identity"

<<<<<<< HEAD
let of_string = Cstruct.of_string ?allocator:None
let of_bytes = Cstruct.of_bytes ?allocator:None
=======
let of_string ?off ?len x =
  Cstruct.of_string ?off ?len x
let of_bytes ?off ?len x =
  Cstruct.of_bytes ?off ?len x

let to_string ?(off= 0) ?len t =
  let len = match len with
    | Some len -> len
    | None -> Cstruct.length t - off in
  Cstruct.copy t off len

let to_bytes ?(off= 0) ?len t =
  let len = match len with
    | Some len -> len
    | None -> Cstruct.length t - off in
  (* XXX(dinosaure): this is safe when [copy] allocates itself [bytes]
     and uses [Bytes.unsafe_to_string]. *)
  Bytes.unsafe_of_string (Cstruct.copy t off len)
>>>>>>> 1342786d

let pp ppf t = Cstruct.hexdump_pp ppf t

let length = Cstruct.length

let blit src ~src_off dst ~dst_off ~len =
  Cstruct.blit src src_off dst dst_off len
[@@inline]

let blit_from_string src ~src_off dst ~dst_off ~len =
  Cstruct.blit_from_string src src_off dst dst_off len
[@@inline]

let blit_from_bytes src ~src_off dst ~dst_off ~len =
  Cstruct.blit_from_bytes src src_off dst dst_off len
[@@inline]

let blit_to_bytes src ~src_off dst ~dst_off ~len =
  Cstruct.blit_to_bytes src src_off dst dst_off len
[@@inline]

let sub t ~off ~len =
  Cstruct.sub t off len
[@@inline]

let unsafe_to_bigarray = Cstruct.to_bigarray

let concat vss =
  let res = create_unsafe (Cstruct.sum_lengths ~caller:"Cstruct.Cap.concat" vss) in
  let go off v =
    let len = Cstruct.length v in
    Cstruct.blit v 0 res off len ;
    off + len in
  let len = List.fold_left go 0 vss in
  assert (len = Cstruct.length res) ;
  res<|MERGE_RESOLUTION|>--- conflicted
+++ resolved
@@ -29,14 +29,8 @@
 external ro : 'a rd t -> ro t = "%identity"
 external wo : 'a wr t -> wo t = "%identity"
 
-<<<<<<< HEAD
 let of_string = Cstruct.of_string ?allocator:None
 let of_bytes = Cstruct.of_bytes ?allocator:None
-=======
-let of_string ?off ?len x =
-  Cstruct.of_string ?off ?len x
-let of_bytes ?off ?len x =
-  Cstruct.of_bytes ?off ?len x
 
 let to_string ?(off= 0) ?len t =
   let len = match len with
@@ -51,7 +45,6 @@
   (* XXX(dinosaure): this is safe when [copy] allocates itself [bytes]
      and uses [Bytes.unsafe_to_string]. *)
   Bytes.unsafe_of_string (Cstruct.copy t off len)
->>>>>>> 1342786d
 
 let pp ppf t = Cstruct.hexdump_pp ppf t
 
